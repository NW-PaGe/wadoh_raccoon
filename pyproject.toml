--- conflicted
+++ resolved
@@ -9,11 +9,8 @@
 requires-python = ">=3.11"
 dependencies = [
     "azure-identity>=1.21.0",
-<<<<<<< HEAD
     "azure-keyvault-secrets>=4.9.0",
-=======
     "azure-storage-blob>=12.25.1",
->>>>>>> 7e9a8b0f
     "great-tables>=0.17.0",
     "polars>=1.18.0",
 ]
